// ignore_for_file: public_member_api_docs

// TODO: This is a very much a non-tested port of the javascript code!
//       Feel free to test, improve and make a pull request.

import 'dart:async';

import 'package:meta/meta.dart';

import 'channel.dart';
import 'message.dart';

typedef JoinHandler = void Function(
  String key,
  dynamic current,
  dynamic joined,
);
typedef LeaveHandler = void Function(
  String key,
  dynamic current,
  dynamic left,
);

// No-op methods, default values for callbacks.
void _noopWithThreeArgs(String a, dynamic b, dynamic c) {}
void _noopWithNoArg() {}

/// A Phoenix Presence client to interact with a backend
/// Phoenix Channel implementing the Presence module.
/// https://hexdocs.pm/phoenix/presence.html
class PhoenixPresence {
<<<<<<< HEAD
  /// Attaches a Phoenix Presence client to listen to
  /// new presence messages on an existing [channel].
  ///
  /// By default, the 'state' and 'diff' event names
  /// which this client listens to are :
  /// - For state events: 'presence_state'
  /// - For diff events: 'presence_diff'
  ///
  /// This can be customized by passing a custom
  /// name map [eventNames] for those events.
  PhoenixPresence({
    @required this.channel,
    this.eventNames = const {
      'state': 'presence_state',
      'diff': 'presence_diff'
    },
  }) {
    // Listens to new messages on the [channel] matching [eventNames]
    // and processes them according to [_onMessage].
    _subscription = channel.messages
        .where((message) => eventNames.containsValue(message.event.value))
        .listen(_onMessage);
  }

  /// A Phoenix Channel which implements
  /// the Phoenix Presence module on the backend.
  final PhoenixChannel channel;

  /// A custom map of event names to listen to on the [channel].
  /// Defaults to the standard Phoenix Presence events names:
  /// ```
  /// {'state': 'presence_state', 'diff': 'presence_diff'}
  /// ```
  final Map<String, String> eventNames;

  StreamSubscription _subscription;

  /// All presences advertised by the Phoenix backend in real time.
  var state = <String, Presence>{};
  var pendingDiffs = <Map<String, Map<String, Presence>>>[];
=======
  PhoenixPresence({this.channel, this.eventNames}) {
    final eventNames = {stateEventName, diffEventName};
    _subscription = channel!.messages
        .where((message) => eventNames.contains(message.event.value))
        .listen(_onMessage);
  }
  final PhoenixChannel? channel;
  late StreamSubscription _subscription;
  final Map<String, String>? eventNames;
  Map<String, dynamic>? state = {};
  List pendingDiffs = [];
>>>>>>> 72283cbb

  String? _joinRef;

  /// Optional callback to react to changes in the client's local presences when
  /// connecting/reconnecting with the server.
  JoinHandler onJoin = _noopWithThreeArgs;

  /// Optional callback to react to changes in the client's local presences when
  /// disconnecting from the server.
  LeaveHandler onLeave = _noopWithThreeArgs;

  /// Optional callback triggered after
  /// a Presence message/event has been processed.
  Function() onSync = _noopWithNoArg;

  /// Checks whether the presence channel is currently syncing with the server.
  bool get inPendingSyncState =>
      _joinRef == null || _joinRef != channel!.joinRef;

<<<<<<< HEAD
  /// Gets the name of the 'state' event to listen to if different
  /// than the default 'presence_state'.
  String get stateEventName {
    if (eventNames.containsKey('state')) return eventNames['state'];
    return 'presence_state';
  }

  /// Gets the name of the 'diff' event to listen to if different
  /// than the default 'presence_diff'.
  String get diffEventName {
    if (eventNames.containsKey('diff')) return eventNames['diff'];
=======
  String? get stateEventName {
    if (eventNames!.containsKey('state')) return eventNames!['state'];
    return 'presence_state';
  }

  String? get diffEventName {
    if (eventNames!.containsKey('diff')) return eventNames!['diff'];
>>>>>>> 72283cbb
    return 'presence_diff';
  }

  /// Returns the array of presences, with selected
  /// metadata formatted according to the [chooser] function.
  /// See Example for better understanding and implementation details.
  List<dynamic> list(
<<<<<<< HEAD
    Map<String, Presence> presences, [
    dynamic Function(String, Presence) chooser,
=======
    Map<String, dynamic> presences, [
    dynamic Function(String, dynamic)? chooser,
>>>>>>> 72283cbb
  ]) {
    chooser = chooser ?? (k, v) => v;
    return _map(presences, (k, v) => chooser!(k, v));
  }

  /// Stops listening to new messages on [channel].
  void dispose() {
    _subscription.cancel();
  }

  // Process new Presence messages.
  void _onMessage(Message message) {
    // Processing of 'state' events.
    if (message.event.value == stateEventName) {
<<<<<<< HEAD
      _joinRef = channel.joinRef;
      final newState = _decodeStateFromPayload(message.payload);
      state = _syncState(state, newState);
=======
      _joinRef = channel!.joinRef;
      final newState = message.payload!;
      state = _syncState(state, newState, joinHandler, leaveHandler);
>>>>>>> 72283cbb
      for (final diff in pendingDiffs) {
        state = _syncDiff(state, diff);
      }
      pendingDiffs = [];
      onSync();

      // Processing of 'diff' events.
    } else if (message.event.value == diffEventName) {
      final diff = _decodeDiffFromPayload(message.payload);
      if (inPendingSyncState) {
        pendingDiffs.add(diff);
      } else {
<<<<<<< HEAD
        state = _syncDiff(state, diff);
        onSync();
=======
        state = _syncDiff(state, diff!, joinHandler, leaveHandler);
        syncHandler();
>>>>>>> 72283cbb
      }
    }
  }

<<<<<<< HEAD
  /// Generates a "state" map with [Presence] objects
  /// from a serialized message payload.
  Map<String, Presence> _decodeStateFromPayload(Map<String, dynamic> payload) {
    return payload.map(
        (key, metas) => MapEntry(key, Presence.fromJson(key, {key: metas})));
  }
=======
Map<String, dynamic>? _syncState(
  Map<String, dynamic>? currentState,
  Map<String, dynamic> newState,
  JoinHandler onJoin,
  LeaveHandler onLeave,
) {
  final state = _clone(currentState)!;
  final joins = {};
  final leaves = {};

  _map(state, (key, presence) {
    if (newState.containsKey(key)) {
      leaves[key] = presence;
    }
  });
  _map(newState, (key, newPresence) {
    if (state.containsKey(key)) {
      final currentPresence = state[key];
      final newRefs = (newPresence.metas as List).map((m) => m.phx_ref).toSet();
      final curRefs =
          (currentPresence.metas as List).map((m) => m.phx_ref).toSet();
>>>>>>> 72283cbb

  /// Generates a "diff" map with [Presence] objects
  /// from a serialized message payload.
  Map<String, Map<String, Presence>> _decodeDiffFromPayload(
      Map<String, dynamic> payload) {
    return payload.map((key, presence) {
      if ((presence as Map).isEmpty) {
        return MapEntry(key, <String, Presence>{});
      }
      final presenceKey = (presence as Map<String, dynamic>).keys.first;
      return MapEntry(
          key, {presenceKey: Presence.fromJson(presenceKey, presence)});
    });
  }

  ///  Used to sync the list of presences on the server
  ///  with the client's state. Will call [onJoin] and [onLeave] callbacks
  ///  to react to changes in the client's local presences across
  ///  disconnects and reconnects with the server.
  Map<String, Presence> _syncState(
    Map<String, Presence> currentState,
    Map<String, Presence> newState,
  ) {
    final state = _clone(currentState);
    final joins = <String, Presence>{};
    final leaves = <String, Presence>{};

    _map(state, (key, presence) {
      if (!newState.containsKey(key)) {
        leaves[key] = presence;
      }
    });
    _map(newState, (key, newPresence) {
      if (state.containsKey(key)) {
        final currentPresence = state[key];
        final newRefs = (newPresence.metas).map((m) => m.phxRef).toSet();
        final curRefs = (currentPresence.metas).map((m) => m.phxRef).toSet();

        final joinedMetas = (newPresence.metas)
            .where((m) => !curRefs.contains(m.phxRef))
            .toList();

        final leftMetas = (currentPresence.metas)
            .where((m) => !newRefs.contains(m.phxRef))
            .toList();

        if (joinedMetas.isNotEmpty) {
          joins[key] = newPresence;
          joins[key].metas = joinedMetas;
        }
        if (leftMetas.isNotEmpty) {
          leaves[key] = currentPresence.clone();
          leaves[key].metas = leftMetas;
        }
      } else {
        joins[key] = newPresence;
      }
    });
    return _syncDiff(state, {'joins': joins, 'leaves': leaves});
  }

  ///  Used to sync a diff of presence join and leave
  ///  events from the server, as they happen. Will call [onJoin]
  ///  and [onLeave] callbacks to react to a user
  ///  joining or leaving from a device.
  Map<String, Presence> _syncDiff(
    Map<String, Presence> currentState,
    Map<String, Map<String, Presence>> diff,
  ) {
    final state = _clone(currentState);

    final joins = diff['joins'];
    final leaves = diff['leaves'];

    _map(joins, (key, newPresence) {
      final currentPresence = state[key];
      state[key] = newPresence;
      if (currentPresence != null) {
        final joinedRefs = (state[key].metas).map((m) => m.phxRef).toSet();
        final curMetas = (currentPresence.metas)
            .where((m) => !joinedRefs.contains(m.phxRef));
        (state[key].metas).insertAll(0, curMetas);
      }
      onJoin(key, currentPresence, newPresence);
    });
    _map(leaves, (key, leftPresence) {
      final currentPresence = state[key];
      if (currentPresence == null) return;
      final refsToRemove = (leftPresence.metas).map((m) => m.phxRef).toSet();
      currentPresence.metas = (currentPresence.metas)
          .where((p) => !refsToRemove.contains(p.phxRef))
          .toList();
      onLeave(key, currentPresence, leftPresence);
      if ((currentPresence.metas).isEmpty) {
        state.remove(key);
      }
    });
    return state;
  }

  List<dynamic> _map(
    Map<String, dynamic> presences,
    dynamic Function(String, Presence) mapper,
  ) {
    if (presences?.isNotEmpty ?? false) {
      return presences.entries
          .map((entry) => mapper(entry.key, entry.value))
          .toList();
    } else {
      return [];
    }
  }

<<<<<<< HEAD
  /// Clones a Map<String, Presence> object. Useful for cloning states.
  Map<String, Presence> _clone(Map<String, Presence> presences) {
    return presences.map((key, value) => MapEntry(key, value.clone()));
  }
=======
Map<String, dynamic>? _syncDiff(
  Map<String, dynamic>? currentState,
  Map<String, dynamic> diff,
  JoinHandler onJoin,
  LeaveHandler onLeave,
) {
  final state = _clone(currentState);

  final Map<String, dynamic> joins = diff['joins'];
  final Map<String, dynamic> leaves = diff['leaves'];

  _map(joins, (key, newPresence) {
    final currentPresence = state![key];
    state[key] = newPresence;
    if (currentPresence) {
      final joinedRefs =
          (state[key].metas as List).map((m) => m.phx_ref).toSet();
      final curMetas = (currentPresence.metas as List)
          .where((m) => !joinedRefs.contains(m.phx_ref));
      (state[key].metas as List).insertAll(0, curMetas);
    }
    onJoin(key, currentPresence, newPresence);
  });
  _map(leaves, (key, leftPresence) {
    final currentPresence = state![key];
    if (!currentPresence) return;
    final refsToRemove =
        (leftPresence.metas as List).map((m) => m.phx_ref).toSet();
    currentPresence.metas = (currentPresence.metas as List)
        .where((p) => !refsToRemove.contains(p.phx_ref));
    onLeave(key, currentPresence, leftPresence);
    if ((currentPresence.metas as List).isEmpty) {
      state.remove(key);
    }
  });
  return state;
>>>>>>> 72283cbb
}

/// Class that encapsulate all presence events for
/// a specific [key] as a list of metadatas events [metas].
class Presence {
  Presence.fromJson(this.key, Map<String, dynamic> events)
      : metas = List<Map<String, dynamic>>.from(events[key]['metas'])
            .map((meta) => PhoenixPresenceMeta.fromJson(meta))
            .toList();

  /// Identify the presence, typically a userId.
  final String key;

  /// A list of all events metadatas for this Presence [key].
  List<PhoenixPresenceMeta> metas;

  Presence clone() {
    final json = _toJson();
    final key = json.keys.first;
    return Presence.fromJson(key, json);
  }

  Map<String, dynamic> _toJson() {
    final json = <String, dynamic>{};
    json[key] = <String, dynamic>{};
    json[key]['metas'] = metas.map((meta) => meta._toJson()).toList();
    return json;
  }
}

<<<<<<< HEAD
// TODO this is should accepts custom metadata fields...
/// Class that encapsulate the various metadata for a [Presence] event.
/// This class only implements the two default metadata
/// fields [onlineAt] and [phxRef].
class PhoenixPresenceMeta {
  PhoenixPresenceMeta.fromJson(Map<String, dynamic> meta)
      : onlineAt =
            DateTime.fromMillisecondsSinceEpoch(int.parse(meta['online_at'])),
        phxRef = meta['phx_ref'];

  /// The UTC time at which the [Presence] event happened.
  final DateTime onlineAt;

  /// The [Presence] event reference on the backend Phoenix server.
  final String phxRef;

  /// Clones a [PhoenixPresenceMeta] object
  PhoenixPresenceMeta clone() {
    final json = _toJson();
    return PhoenixPresenceMeta.fromJson(json);
  }

  Map<String, dynamic> _toJson() {
    final json = <String, dynamic>{};
    json['online_at'] = onlineAt.millisecondsSinceEpoch.toString();
    json['phx_ref'] = phxRef;
    return json;
  }
=======
Map<String, dynamic>? _clone(Map<String, dynamic>? presences) {
  return jsonDecode(jsonEncode(presences));
>>>>>>> 72283cbb
}<|MERGE_RESOLUTION|>--- conflicted
+++ resolved
@@ -29,7 +29,6 @@
 /// Phoenix Channel implementing the Presence module.
 /// https://hexdocs.pm/phoenix/presence.html
 class PhoenixPresence {
-<<<<<<< HEAD
   /// Attaches a Phoenix Presence client to listen to
   /// new presence messages on an existing [channel].
   ///
@@ -70,19 +69,6 @@
   /// All presences advertised by the Phoenix backend in real time.
   var state = <String, Presence>{};
   var pendingDiffs = <Map<String, Map<String, Presence>>>[];
-=======
-  PhoenixPresence({this.channel, this.eventNames}) {
-    final eventNames = {stateEventName, diffEventName};
-    _subscription = channel!.messages
-        .where((message) => eventNames.contains(message.event.value))
-        .listen(_onMessage);
-  }
-  final PhoenixChannel? channel;
-  late StreamSubscription _subscription;
-  final Map<String, String>? eventNames;
-  Map<String, dynamic>? state = {};
-  List pendingDiffs = [];
->>>>>>> 72283cbb
 
   String? _joinRef;
 
@@ -102,7 +88,6 @@
   bool get inPendingSyncState =>
       _joinRef == null || _joinRef != channel!.joinRef;
 
-<<<<<<< HEAD
   /// Gets the name of the 'state' event to listen to if different
   /// than the default 'presence_state'.
   String get stateEventName {
@@ -114,15 +99,6 @@
   /// than the default 'presence_diff'.
   String get diffEventName {
     if (eventNames.containsKey('diff')) return eventNames['diff'];
-=======
-  String? get stateEventName {
-    if (eventNames!.containsKey('state')) return eventNames!['state'];
-    return 'presence_state';
-  }
-
-  String? get diffEventName {
-    if (eventNames!.containsKey('diff')) return eventNames!['diff'];
->>>>>>> 72283cbb
     return 'presence_diff';
   }
 
@@ -130,13 +106,8 @@
   /// metadata formatted according to the [chooser] function.
   /// See Example for better understanding and implementation details.
   List<dynamic> list(
-<<<<<<< HEAD
     Map<String, Presence> presences, [
     dynamic Function(String, Presence) chooser,
-=======
-    Map<String, dynamic> presences, [
-    dynamic Function(String, dynamic)? chooser,
->>>>>>> 72283cbb
   ]) {
     chooser = chooser ?? (k, v) => v;
     return _map(presences, (k, v) => chooser!(k, v));
@@ -151,15 +122,9 @@
   void _onMessage(Message message) {
     // Processing of 'state' events.
     if (message.event.value == stateEventName) {
-<<<<<<< HEAD
       _joinRef = channel.joinRef;
       final newState = _decodeStateFromPayload(message.payload);
       state = _syncState(state, newState);
-=======
-      _joinRef = channel!.joinRef;
-      final newState = message.payload!;
-      state = _syncState(state, newState, joinHandler, leaveHandler);
->>>>>>> 72283cbb
       for (final diff in pendingDiffs) {
         state = _syncDiff(state, diff);
       }
@@ -172,47 +137,18 @@
       if (inPendingSyncState) {
         pendingDiffs.add(diff);
       } else {
-<<<<<<< HEAD
         state = _syncDiff(state, diff);
         onSync();
-=======
-        state = _syncDiff(state, diff!, joinHandler, leaveHandler);
-        syncHandler();
->>>>>>> 72283cbb
       }
     }
   }
 
-<<<<<<< HEAD
   /// Generates a "state" map with [Presence] objects
   /// from a serialized message payload.
   Map<String, Presence> _decodeStateFromPayload(Map<String, dynamic> payload) {
     return payload.map(
         (key, metas) => MapEntry(key, Presence.fromJson(key, {key: metas})));
   }
-=======
-Map<String, dynamic>? _syncState(
-  Map<String, dynamic>? currentState,
-  Map<String, dynamic> newState,
-  JoinHandler onJoin,
-  LeaveHandler onLeave,
-) {
-  final state = _clone(currentState)!;
-  final joins = {};
-  final leaves = {};
-
-  _map(state, (key, presence) {
-    if (newState.containsKey(key)) {
-      leaves[key] = presence;
-    }
-  });
-  _map(newState, (key, newPresence) {
-    if (state.containsKey(key)) {
-      final currentPresence = state[key];
-      final newRefs = (newPresence.metas as List).map((m) => m.phx_ref).toSet();
-      final curRefs =
-          (currentPresence.metas as List).map((m) => m.phx_ref).toSet();
->>>>>>> 72283cbb
 
   /// Generates a "diff" map with [Presence] objects
   /// from a serialized message payload.
@@ -326,49 +262,10 @@
     }
   }
 
-<<<<<<< HEAD
   /// Clones a Map<String, Presence> object. Useful for cloning states.
   Map<String, Presence> _clone(Map<String, Presence> presences) {
     return presences.map((key, value) => MapEntry(key, value.clone()));
   }
-=======
-Map<String, dynamic>? _syncDiff(
-  Map<String, dynamic>? currentState,
-  Map<String, dynamic> diff,
-  JoinHandler onJoin,
-  LeaveHandler onLeave,
-) {
-  final state = _clone(currentState);
-
-  final Map<String, dynamic> joins = diff['joins'];
-  final Map<String, dynamic> leaves = diff['leaves'];
-
-  _map(joins, (key, newPresence) {
-    final currentPresence = state![key];
-    state[key] = newPresence;
-    if (currentPresence) {
-      final joinedRefs =
-          (state[key].metas as List).map((m) => m.phx_ref).toSet();
-      final curMetas = (currentPresence.metas as List)
-          .where((m) => !joinedRefs.contains(m.phx_ref));
-      (state[key].metas as List).insertAll(0, curMetas);
-    }
-    onJoin(key, currentPresence, newPresence);
-  });
-  _map(leaves, (key, leftPresence) {
-    final currentPresence = state![key];
-    if (!currentPresence) return;
-    final refsToRemove =
-        (leftPresence.metas as List).map((m) => m.phx_ref).toSet();
-    currentPresence.metas = (currentPresence.metas as List)
-        .where((p) => !refsToRemove.contains(p.phx_ref));
-    onLeave(key, currentPresence, leftPresence);
-    if ((currentPresence.metas as List).isEmpty) {
-      state.remove(key);
-    }
-  });
-  return state;
->>>>>>> 72283cbb
 }
 
 /// Class that encapsulate all presence events for
@@ -399,7 +296,6 @@
   }
 }
 
-<<<<<<< HEAD
 // TODO this is should accepts custom metadata fields...
 /// Class that encapsulate the various metadata for a [Presence] event.
 /// This class only implements the two default metadata
@@ -428,8 +324,4 @@
     json['phx_ref'] = phxRef;
     return json;
   }
-=======
-Map<String, dynamic>? _clone(Map<String, dynamic>? presences) {
-  return jsonDecode(jsonEncode(presences));
->>>>>>> 72283cbb
 }